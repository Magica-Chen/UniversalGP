"""
Created on Mon Jan 29 12:41:54 2018

@author: zc223

Usage: make variational inference for generic Gaussian process models
"""
import tensorflow as tf
import numpy as np
from .. import util

JITTER = 1e-2


class Variational:
    """
    num_components : int
        The number of mixture of Gaussian components (It can be considered except exact inference).
        For standard GP, num_components = 1
    diag_post : bool
        True if the mixture of Gaussians uses a diagonal covariance, False otherwise.
    """

    def __init__(self, cov_func, lik_func, diag_post=False, num_components=1, num_samples=100, optimize_inducing=True):

        # self.mean = mean_func
        self.cov = cov_func
        self.lik = lik_func

        self.num_components = num_components
        self.num_latents = len(self.cov)
        # Save whether our posterior is diagonal or not.
        self.diag_post = diag_post
        self.num_samples = num_samples
        self.optimize_inducing = optimize_inducing

<<<<<<< HEAD
    def inference(self, train_inputs, train_outputs, num_train, inducing_inputs):
        """Build graph for computing negative evidence lower bound
=======
    def inference(self, train_inputs, train_outputs, test_inputs, num_train, inducing_inputs):
        """Build graph for computing negative evidence lower bound and predictive mean and variance
>>>>>>> 3e567ae8

        Args:
            train_inputs: inputs
            train_outputs: targets
            num_train: the number of training examples
            inducing_inputs: inducing inputs
        Returns:
<<<<<<< HEAD
            negative evidence lower bound
=======
            negative evidence lower bound and predictive mean and variance
>>>>>>> 3e567ae8
        """
        # Repeat the inducing inputs for all latent processes if we haven't been given individually
        # specified inputs per process.
        if inducing_inputs.ndim == 2:
            inducing_inputs = np.tile(inducing_inputs[np.newaxis, :, :], [self.num_latents, 1, 1])

        num_inducing = inducing_inputs.shape[1]

        # Define all parameters that get optimized directly in raw form. Some parameters get
        # transformed internally to maintain certain pre-conditions.
        raw_inducing_inputs = tf.get_variable("raw_inducing_inputs",
                                              initializer=tf.constant(inducing_inputs, dtype=tf.float32))
        zeros = tf.zeros_initializer(dtype=tf.float32)
        raw_weights = tf.get_variable("raw_weights", [self.num_components], initializer=zeros)
        raw_means = tf.get_variable("raw_means", [self.num_components, self.num_latents, num_inducing],
                                    initializer=zeros)
        if self.diag_post:
            raw_covars = tf.get_variable("raw_covars", [self.num_components, self.num_latents, num_inducing],
                                         initializer=tf.ones_initializer())
        else:
            raw_covars = tf.get_variable("raw_covars", [self.num_components, self.num_latents] +
                                         util.tri_vec_shape(num_inducing), initializer=zeros)

        # variables that will be changed during training
        vars_to_train = [raw_means, raw_covars, raw_weights]
        if self.optimize_inducing:
            vars_to_train += [raw_inducing_inputs]

        return self._build_inference_gr(raw_weights, raw_means, raw_covars, raw_inducing_inputs, train_inputs,
                                        train_outputs, num_train), vars_to_train

    def _build_inference_gr(self,
                            raw_weights,
                            raw_means,
                            raw_covars,
                            raw_inducing_inputs,
                            train_inputs,
                            train_outputs,
                            num_train):

        # First transform all raw variables into their internal form.
        # Use softmax(raw_weights) to keep all weights normalized.
        self.weights = tf.exp(raw_weights) / tf.reduce_sum(tf.exp(raw_weights))

        if self.diag_post:
            # Use exp(raw_covars) so as to guarantee the diagonal matrix remains positive definite.
            self.chol_covars = tf.exp(raw_covars)
        else:
            # Use vec_to_tri(raw_covars) so as to only optimize over the lower triangular portion.
            # We note that we will always operate over the cholesky space internally.
            covars_list = [None] * self.num_components
            for i in range(self.num_components):
                mat = util.vec_to_tri(raw_covars[i, :, :])
                diag_mat = tf.matrix_diag(tf.matrix_diag_part(mat))
                exp_diag_mat = tf.matrix_diag(tf.exp(tf.matrix_diag_part(mat)))
                covars_list[i] = mat - diag_mat + exp_diag_mat
            self.chol_covars = tf.stack(covars_list, 0)
        # Both inducing inputs and the posterior means can vary freely so don't change them.
        self.means = raw_means
        self.inducing_inputs = raw_inducing_inputs

        # Build the matrices of covariances between inducing inputs.
        kernel_mat = [self.cov[i].cov_func(self.inducing_inputs[i, :, :])
                      for i in range(self.num_latents)]
        jitter = JITTER * tf.eye(tf.shape(self.inducing_inputs)[-2])

        self.kernel_chol = tf.stack([tf.cholesky(k + jitter) for k in kernel_mat], 0)

        # Now build the objective function.
        entropy = self._build_entropy(self.weights, self.means, self.chol_covars)
        cross_ent = self._build_cross_ent(self.weights, self.means, self.chol_covars, self.kernel_chol)
        ell = self._build_ell(self.weights, self.means, self.chol_covars, self.inducing_inputs,
                              self.kernel_chol, train_inputs, train_outputs)
        batch_size = tf.to_float(tf.shape(train_inputs)[0])
        nelbo = -((batch_size / num_train) * (entropy + cross_ent) + ell)

        return {'NELBO': tf.squeeze(nelbo)}

    def predict(self, test_inputs):
        """Construct predictive distribution

        Uses the following parameters:
        self.weights: (num_components,)
        self.means: shape: (num_components, num_latents, num_inducing)
        self.chol_covars: shape: (num_components, num_latents, num_inducing[, num_inducing])
        self.inducing_inputs: (num_latents, num_inducing, input_dim)
        self.kernel_chol: (num_latents, num_inducing, num_inducing)

        Args:
            test_inputs: (batch_size, input_dim)
        Returns:
            means and variances of the predictive distribution
        """
        kern_prods, kern_sums = self._build_interim_vals(self.kernel_chol, self.inducing_inputs, test_inputs)
        sample_means, sample_vars = self._build_sample_info(kern_prods, kern_sums, self.means, self.chol_covars)
        pred_means, pred_vars = self.lik.predict(sample_means, sample_vars)

        # Compute the mean and variance of the gaussian mixture from their components.
        # weights = tf.expand_dims(tf.expand_dims(weights, 1), 1)
        weights = self.weights[:, tf.newaxis, tf.newaxis]
        weighted_means = tf.reduce_sum(weights * pred_means, 0)
        weighted_vars = (tf.reduce_sum(weights * (pred_means ** 2 + pred_vars), 0) -
                         tf.reduce_sum(weights * pred_means, 0) ** 2)
        return tf.squeeze(weighted_means), tf.squeeze(weighted_vars)

    def _build_entropy(self, weights, means, chol_covars):
        """Construct entropy.

        Args:
            weights: shape: (num_components)
            means: shape: (num_components, num_latents, num_inducing)
            chol_covars: shape: (num_components, num_latents, num_inducing[, num_inducing])
        Returns:
            Entropy (scalar)
        """

        # This part is to compute the product of the pdf of normal distributions
        chol_component_covar = []
        component_mean = []
        component_covar =[]
        covar_shape = tf.shape(chol_covars)[-2:]
        mean_shape = tf.shape(means)[-1:]

        # \Sigma_new = (\sum_{i=1}^{num_latents}( \Sigma_i^-1) )^{-1}
        # \Mu_new = \Sigma_new * (\sum_{i=1}^{num_latents} \Sigma_i^{-1} * \mu_i)
        for i in range(self.num_components):
            temp_cov = tf.zeros(covar_shape)
            temp_mean = tf.zeros(mean_shape)[..., tf.newaxis]

            for k in range(self.num_latents):
                # Compute the sum of (\Sigma_i)^{-1}
                temp_cov += tf.cholesky_solve(chol_covars[i, k, :, :], tf.eye(covar_shape[0]))
                # Compute the sum of (\Sigma_i)^{-1} * \mu_i
                temp_mean += tf.cholesky_solve(chol_covars[i, k, :, :],
                                               means[i, k, :, tf.newaxis])

            # Compute \Sigma_new = temp_cov^{-1}
            temp_chol_covar = tf.cholesky(temp_cov)
            temp_component_covar = tf.cholesky_solve(temp_chol_covar, tf.eye(covar_shape[0]))
            component_covar.append(temp_component_covar)
            # Compute \Mu_new = \Sigma_new * (\sum_{i=1}^{num_latents} \Sigma_i^{-1} * \mu_i)
            temp_component_mean = temp_component_covar @ temp_mean
            component_mean.append(temp_component_mean)

            # Some functions need cholesky of \Sigma_new
            chol_component_covar.append(tf.cholesky(temp_component_covar))

        chol_component_covar = tf.stack(chol_component_covar, 0)
        component_covar = tf.stack(component_covar, 0)
        component_mean = tf.squeeze(tf.stack(component_mean, 0), -1)

        # First build a square matrix of normals.
        if self.diag_post:
            # construct normal distributions for all combinations of compontents
            chol_normal = util.DiagNormal(component_mean, chol_component_covar[tf.newaxis, ...] +
                                          chol_component_covar[:, tf.newaxis, ...])
        else:
            # here we use the original component_covar directly
            chol_covars_sum = tf.cholesky(component_covar[tf.newaxis, ...] +
                                          component_covar[:, tf.newaxis, ...])
            # class CholNormal only accepts chol covars rather than covars
            chol_normal = util.CholNormal(component_mean[tf.newaxis, ...], chol_covars_sum)

        # compute log probability of all means in all normal distributions
        # then sum over all latent functions
        # shape of log_normal_probs: (num_components, num_components)
        log_normal_probs = chol_normal.log_prob(component_mean[:, tf.newaxis, ...])

        # Now compute the entropy.
        # broadcast `weights` into dimension 1, then do `logsumexp` in that dimension
        weighted_logsumexp_probs = tf.reduce_logsumexp(tf.log(weights) + log_normal_probs, 1)
        # multiply with weights again and then sum over it all
        return -tf.tensordot(weights, weighted_logsumexp_probs, 1)

    def _build_cross_ent(self, weights, means, chol_covars, kernel_chol):
        """Construct the cross-entropy.

        Args:
            weights: shape: (num_components)
            means: shape: (num_components, num_latents, num_inducing)
            chol_covars: shape: (num_components, num_latents, num_inducing[, num_inducing])
            kernel_chol: shape: (num_latents, num_inducing, num_inducing)
        Returns:
            Cross entropy as scalar
        """
        if self.diag_post:
            # TODO(karl): this is a bit inefficient since we're not making use of the fact
            # that chol_covars is diagonal. A solution most likely involves a custom tf op.

            # shape of trace: (num_components, num_latents)
            trace = tf.trace(util.cholesky_solve_br(kernel_chol, tf.matrix_diag(chol_covars)))
        else:
            trace = tf.reduce_sum(util.diag_mul(util.cholesky_solve_br(kernel_chol, chol_covars),
                                                tf.matrix_transpose(chol_covars)), axis=-1)

        # sum_val has the same shape as weights
        sum_val = tf.reduce_sum(util.CholNormal(means, kernel_chol).log_prob(0.0) - 0.5 * trace, -1)

        # dot product of weights and sum_val
        cross_ent = tf.tensordot(weights, sum_val, 1)

        return cross_ent

    def _build_ell(self, weights, means, chol_covars, inducing_inputs, kernel_chol, train_inputs, train_outputs):
        """Construct the Expected Log Likelihood

        Args:
            weights: (num_components,)
            means: shape: (num_components, num_latents, num_inducing)
            chol_covars: shape: (num_components, num_latents, num_inducing[, num_inducing])
            inducing_inputs: (num_latents, num_inducing, input_dim)
            kernel_chol: (num_latents, num_inducing, num_inducing)
            train_inputs: (batch_size, input_dim)
            train_outputs: (batch_size, num_latents)
        Returns:
            Expected log likelihood as scalar
        """
        kern_prods, kern_sums = self._build_interim_vals(kernel_chol, inducing_inputs, train_inputs)
        # shape of `latent_samples`: (num_components, num_samples, batch_size, num_latents)
        latent_samples = self._build_samples(kern_prods, kern_sums, means, chol_covars)
        ell_by_compontent = tf.reduce_sum(self.lik.log_cond_prob(train_outputs, latent_samples), axis=[1, 2])

        # dot product
        ell = tf.tensordot(weights, ell_by_compontent, 1)
        return ell / self.num_samples

    def _build_interim_vals(self, kernel_chol, inducing_inputs, train_inputs):
        """Helper function for `_build_ell`

        Args:
            kernel_chol: Tensor(num_latents, num_inducing, num_inducing)
            inducing_inputs: Tensor(num_latents, num_inducing, input_dim)
            train_inputs: Tensor(batch_size, input_dim)
        Returns:
            `kern_prods` (num_latents, batch_size, num_inducing) and `kern_sums` (num_latents, batch_size)
        """
        # shape of ind_train_kern: (num_latents, num_inducing, batch_size)

        kern_prods = [0.0 for _ in range(self.num_latents)]
        kern_sums = [0.0 for _ in range(self.num_latents)]

        for i in range(self.num_latents):
            ind_train_kern = self.cov[i].cov_func(inducing_inputs[i, :, :], train_inputs)
            # Compute A = Kxz.Kzz^(-1) = (Kzz^(-1).Kzx)^T.
            kern_prods[i] = tf.transpose(tf.cholesky_solve(kernel_chol[i, :, :], ind_train_kern))
            # We only need the diagonal components.
            kern_sums[i] = (self.cov[i].diag_cov_func(train_inputs) -
                            util.diag_mul(kern_prods[i], ind_train_kern))

        kern_prods = tf.stack(kern_prods, 0)
        kern_sums = tf.stack(kern_sums, 0)

        return kern_prods, kern_sums

    def _build_samples(self, kern_prods, kern_sums, means, chol_covars):
        """Produce samples according to the given distribution.

        Args:
            kern_prods: (num_latents, batch_size, num_inducing)
            kern_sums: (num_latents, batch_size)
            means: (num_components, num_latents, num_inducing)
            chol_covars: (num_components, num_latents, num_inducing[, num_inducing])
        Returns:
        """
        sample_means, sample_vars = self._build_sample_info(kern_prods, kern_sums, means, chol_covars)
        batch_size = tf.shape(sample_means)[-2]
        return (sample_means[:, tf.newaxis, ...] + tf.sqrt(sample_vars)[:, tf.newaxis, ...] *
                tf.random_normal([self.num_components, self.num_samples, batch_size, self.num_latents]))

    def _build_sample_info(self, kern_prods, kern_sums, means, chol_covars):
        """Get means and variances of a distribution

        Args:
            kern_prods: (num_latents, batch_size, num_inducing)
            kern_sums: (num_latents, batch_size)
            means: (num_components, num_latents, num_inducing)
            chol_covars: (num_components, num_latents, num_inducing[, num_inducing])
        Returns:
            sample_means (num_components, batch_size, num_latents), sample_vars (num_components, batch_size, num_latents)
        """
        if self.diag_post:
            quad_form = util.diag_mul(kern_prods * chol_covars[..., tf.newaxis, :], tf.matrix_transpose(kern_prods))
        else:
            full_covar = util.mat_square(chol_covars)  # same shape as chol_covars
            quad_form = util.diag_mul(util.matmul_br(kern_prods, full_covar), tf.matrix_transpose(kern_prods))
        sample_means = util.matmul_br(kern_prods, means[..., tf.newaxis])  # (num_components, num_latents, batch_size, 1)
        sample_vars = tf.matrix_transpose(kern_sums + quad_form)  # (num_components, x, num_latents)
        return tf.matrix_transpose(tf.squeeze(sample_means, -1)), sample_vars<|MERGE_RESOLUTION|>--- conflicted
+++ resolved
@@ -34,13 +34,8 @@
         self.num_samples = num_samples
         self.optimize_inducing = optimize_inducing
 
-<<<<<<< HEAD
-    def inference(self, train_inputs, train_outputs, num_train, inducing_inputs):
-        """Build graph for computing negative evidence lower bound
-=======
     def inference(self, train_inputs, train_outputs, test_inputs, num_train, inducing_inputs):
         """Build graph for computing negative evidence lower bound and predictive mean and variance
->>>>>>> 3e567ae8
 
         Args:
             train_inputs: inputs
@@ -48,11 +43,7 @@
             num_train: the number of training examples
             inducing_inputs: inducing inputs
         Returns:
-<<<<<<< HEAD
-            negative evidence lower bound
-=======
             negative evidence lower bound and predictive mean and variance
->>>>>>> 3e567ae8
         """
         # Repeat the inducing inputs for all latent processes if we haven't been given individually
         # specified inputs per process.
@@ -82,7 +73,7 @@
             vars_to_train += [raw_inducing_inputs]
 
         return self._build_inference_gr(raw_weights, raw_means, raw_covars, raw_inducing_inputs, train_inputs,
-                                        train_outputs, num_train), vars_to_train
+                                        train_outputs, num_train, test_inputs) + (vars_to_train,)
 
     def _build_inference_gr(self,
                             raw_weights,
@@ -91,15 +82,16 @@
                             raw_inducing_inputs,
                             train_inputs,
                             train_outputs,
-                            num_train):
+                            num_train,
+                            test_inputs):
 
         # First transform all raw variables into their internal form.
         # Use softmax(raw_weights) to keep all weights normalized.
-        self.weights = tf.exp(raw_weights) / tf.reduce_sum(tf.exp(raw_weights))
+        weights = tf.exp(raw_weights) / tf.reduce_sum(tf.exp(raw_weights))
 
         if self.diag_post:
             # Use exp(raw_covars) so as to guarantee the diagonal matrix remains positive definite.
-            self.chol_covars = tf.exp(raw_covars)
+            chol_covars = tf.exp(raw_covars)
         else:
             # Use vec_to_tri(raw_covars) so as to only optimize over the lower triangular portion.
             # We note that we will always operate over the cholesky space internally.
@@ -109,50 +101,52 @@
                 diag_mat = tf.matrix_diag(tf.matrix_diag_part(mat))
                 exp_diag_mat = tf.matrix_diag(tf.exp(tf.matrix_diag_part(mat)))
                 covars_list[i] = mat - diag_mat + exp_diag_mat
-            self.chol_covars = tf.stack(covars_list, 0)
+            chol_covars = tf.stack(covars_list, 0)
         # Both inducing inputs and the posterior means can vary freely so don't change them.
-        self.means = raw_means
-        self.inducing_inputs = raw_inducing_inputs
+        means = raw_means
+        inducing_inputs = raw_inducing_inputs
 
         # Build the matrices of covariances between inducing inputs.
-        kernel_mat = [self.cov[i].cov_func(self.inducing_inputs[i, :, :])
+        kernel_mat = [self.cov[i].cov_func(inducing_inputs[i, :, :])
                       for i in range(self.num_latents)]
-        jitter = JITTER * tf.eye(tf.shape(self.inducing_inputs)[-2])
-
-        self.kernel_chol = tf.stack([tf.cholesky(k + jitter) for k in kernel_mat], 0)
+        jitter = JITTER * tf.eye(tf.shape(inducing_inputs)[-2])
+
+        kernel_chol = tf.stack([tf.cholesky(k + jitter) for k in kernel_mat], 0)
 
         # Now build the objective function.
-        entropy = self._build_entropy(self.weights, self.means, self.chol_covars)
-        cross_ent = self._build_cross_ent(self.weights, self.means, self.chol_covars, self.kernel_chol)
-        ell = self._build_ell(self.weights, self.means, self.chol_covars, self.inducing_inputs,
-                              self.kernel_chol, train_inputs, train_outputs)
+        entropy = self._build_entropy(weights, means, chol_covars)
+        cross_ent = self._build_cross_ent(weights, means, chol_covars, kernel_chol)
+        ell = self._build_ell(weights, means, chol_covars, inducing_inputs,
+                              kernel_chol, train_inputs, train_outputs)
         batch_size = tf.to_float(tf.shape(train_inputs)[0])
         nelbo = -((batch_size / num_train) * (entropy + cross_ent) + ell)
 
-        return {'NELBO': tf.squeeze(nelbo)}
-
-    def predict(self, test_inputs):
+        # Finally, build the prediction function.
+        predictions = self._build_predict(weights, means, chol_covars, inducing_inputs,
+                                          kernel_chol, test_inputs)
+
+        return {'NELBO': tf.squeeze(nelbo)}, predictions
+
+    def _build_predict(self, weights, means, chol_covars, inducing_inputs, kernel_chol, test_inputs):
         """Construct predictive distribution
 
-        Uses the following parameters:
-        self.weights: (num_components,)
-        self.means: shape: (num_components, num_latents, num_inducing)
-        self.chol_covars: shape: (num_components, num_latents, num_inducing[, num_inducing])
-        self.inducing_inputs: (num_latents, num_inducing, input_dim)
-        self.kernel_chol: (num_latents, num_inducing, num_inducing)
-
-        Args:
+        Args:
+            weights: (num_components,)
+            means: shape: (num_components, num_latents, num_inducing)
+            chol_covars: shape: (num_components, num_latents, num_inducing[, num_inducing])
+            inducing_inputs: (num_latents, num_inducing, input_dim)
+            kernel_chol: (num_latents, num_inducing, num_inducing)
             test_inputs: (batch_size, input_dim)
         Returns:
             means and variances of the predictive distribution
         """
-        kern_prods, kern_sums = self._build_interim_vals(self.kernel_chol, self.inducing_inputs, test_inputs)
-        sample_means, sample_vars = self._build_sample_info(kern_prods, kern_sums, self.means, self.chol_covars)
+        kern_prods, kern_sums = self._build_interim_vals(kernel_chol, inducing_inputs, test_inputs)
+        sample_means, sample_vars = self._build_sample_info(kern_prods, kern_sums, means, chol_covars)
         pred_means, pred_vars = self.lik.predict(sample_means, sample_vars)
 
         # Compute the mean and variance of the gaussian mixture from their components.
         # weights = tf.expand_dims(tf.expand_dims(weights, 1), 1)
-        weights = self.weights[:, tf.newaxis, tf.newaxis]
+        weights = weights[:, tf.newaxis, tf.newaxis]
         weighted_means = tf.reduce_sum(weights * pred_means, 0)
         weighted_vars = (tf.reduce_sum(weights * (pred_means ** 2 + pred_vars), 0) -
                          tf.reduce_sum(weights * pred_means, 0) ** 2)
